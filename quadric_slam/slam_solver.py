import numpy as np
import cv2

import gtsam
import gtsam_quadrics as gtquadric
from gtsam.symbol_shorthand import X, L

from instances import Instances
from quadrics_multiview import initialize_quadric
from drawing import CV2Drawing


class SLAM(object):
    """
    Class for solve the object slam system 
    """

    def __init__(self, intrinsics, prior_sigma, odom_sigma, bbox_sigma=[20.0] * 4) -> None:
        super().__init__()
        self.graph = self._init_graph()
        self.calibration = gtsam.Cal3_S2(intrinsics["fx"], intrinsics["fy"], 0.0, intrinsics["cx"], intrinsics["cy"])
        self.prior_noise = gtsam.noiseModel.Diagonal.Sigmas(np.array(prior_sigma, dtype=float))
        self.odometry_noise = gtsam.noiseModel.Diagonal.Sigmas(np.array(odom_sigma, dtype=float))
        self.bbox_noise = gtsam.noiseModel.Diagonal.Sigmas(np.array(bbox_sigma, dtype=float))
        self.cam_ids = []
        self.bbox_ids = []

    def _init_graph(self):
        """
        Initialize the graph
        TODO: add an argument to chose which type of graph to use
        """
        return gtsam.NonlinearFactorGraph()

    def _add_landmark(self, instance, add_noise=True):
        for obj_id, bbox in zip(instance.object_key, instance.bbox):
            if add_noise:
                bbox = np.random.multivariate_normal(bbox, self.bbox_noise.covariance())
            box = gtquadric.AlignedBox2(*bbox)
            bbf = gtquadric.BoundingBoxFactor(box, self.calibration, X(instance.image_key), L(obj_id), self.bbox_noise)
            self.graph.add(bbf)

    def make_graph(self, instances: Instances, add_landmarks=True, add_odom_noise=True, add_meas_noise=True):
        """
        Make the factor graph to be solved.
        Data association is assumed to be solved for this. 
        No incremental solving. Joint optimizaition for all the camera poses and object poses at once. 

        Uses grounth truth odometry as the odometry measurements. 
        """
        initial_estimate = gtsam.Values()

        for i, instance in enumerate(instances):
            image_key = instance.image_key
            self.cam_ids.append(image_key)
            if i == 0:
                self.graph.add(gtsam.PriorFactorPose3(X(image_key), instance.pose, self.prior_noise))
                initial_estimate.insert(X(image_key), gtsam.Pose3(instance.pose))

            if i < len(instances) - 1:
                pose_t1 = instances[i + 1].pose
                if add_odom_noise:
                    noise = np.random.multivariate_normal(np.zeros(6), self.odometry_noise.covariance())
                    relative_pose_true = instance.pose.between(pose_t1)
                    pose_t1 = instance.pose.compose(relative_pose_true.compose(pose_t1.Expmap(noise)))
                relative_pose = instance.pose.between(pose_t1)
                odometry_factor = gtsam.BetweenFactorPose3(X(image_key), X(instances[i + 1].image_key), relative_pose,
                                                           self.odometry_noise)
                # odometry_factor = gtsam.BetweenFactorPose3(X(image_key), X(instances[i+1].image_key), relative_pose_true, self.odometry_noise)
                self.graph.add(odometry_factor)
                initial_estimate.insert(X(instances[i + 1].image_key), pose_t1)
                # initial_estimate.insert(X(instances[i+1].image_key), initial_estimate.atPose3(X(image_key)).compose(relative_pose))

            if add_landmarks:
                self._add_landmark(instance, add_meas_noise)

        if add_landmarks:
            gt_values = instances.toValues()
            self.bbox_ids = instances.bbox_ids
            for box_id in self.bbox_ids:
                quadric = gtquadric.ConstrainedDualQuadric.getFromValues(gt_values, L(box_id))
                quadric.addToValues(initial_estimate, L(box_id))

        return initial_estimate

    def solve(self, initial_estimate):
        """
        Optimization of factor graph
        """
        # define lm parameters
        parameters = gtsam.LevenbergMarquardtParams()
        parameters.setVerbosityLM(
            "SILENT")  # SILENT = 0, SUMMARY, TERMINATION, LAMBDA, TRYLAMBDA, TRYCONFIG, DAMPED, TRYDELTA : VALUES, ERROR
        parameters.setMaxIterations(100)
        parameters.setlambdaInitial(1e-5)
        parameters.setlambdaUpperBound(1e10)
        parameters.setlambdaLowerBound(1e-8)
        parameters.setRelativeErrorTol(1e-5)
        parameters.setAbsoluteErrorTol(1e-5)

        # create optimizer
        optimizer = gtsam.LevenbergMarquardtOptimizer(self.graph, initial_estimate, parameters)

        # run optimizer
        results = optimizer.optimize()

        return results

    def evaluate(self, gt, results):
        """
        Evaluation metrices 

        Returns:
            metrics: dict
        """

        metrics = {}
        gt_cam = [gt.atPose3(X(id)).translation() for id in self.cam_ids]
        esti_cam = [results.atPose3(X(id)).translation() for id in self.cam_ids]

        init_quad = [gtquadric.ConstrainedDualQuadric.getFromValues(gt, L(id)).centroid() for id in self.bbox_ids]
        esti_quad = [gtquadric.ConstrainedDualQuadric.getFromValues(results, L(id)).centroid() for id in self.bbox_ids]

        cam_rmse = np.array(
            [np.linalg.norm(gt_pose - esti_pose) for gt_pose, esti_pose in zip(gt_cam, esti_cam)]).mean()
        quad_rmse = np.array(
            [np.linalg.norm(gt_pose - esti_pose) for gt_pose, esti_pose in zip(init_quad, esti_quad)]).mean()

        metrics.update({"Cam pose RMSE": cam_rmse})
        metrics.update({"Quadrics RMSE": quad_rmse})

        return metrics


class Calib_SLAM(SLAM):
    def __init__(self, intrinsics, prior_sigma, odom_sigma) -> None:
        super().__init__(intrinsics, prior_sigma, odom_sigma)

    def _add_landmark(self, instance, add_noise=False):
        for obj_id, bbox, bbox_covar in zip(instance.object_key, instance.bbox, instance.bbox_covar):
            if add_noise:
                bbox = np.random.multivariate_normal(bbox, bbox_covar)
            box = gtquadric.AlignedBox2(*bbox)
            bbox_noise = gtsam.noiseModel.Gaussian.Covariance(np.array(bbox_covar, dtype=float))
            bbf = gtquadric.BoundingBoxFactor(box, self.calibration, X(instance.image_key), L(obj_id), bbox_noise)
            self.graph.add(bbf)


class QuadricSLAM(SLAM):
    def __init__(self, intrinsics, prior_sigma, odom_sigma) -> None:
        super().__init__(intrinsics, prior_sigma, odom_sigma)

    def _add_landmark(self, instance, add_noise=False):
        for obj_id, bbox in zip(instance.object_key, instance.bbox):
            sum_wid_hight = bbox[2:].sum() - bbox[:2].sum()
            bbox_sigma = [sum_wid_hight] * 4
            bbox_noise = gtsam.noiseModel.Diagonal.Sigmas(np.array(bbox_sigma, dtype=float))
            if add_noise:
                bbox = np.random.multivariate_normal(bbox, bbox_noise.covariance())
            box = gtquadric.AlignedBox2(*bbox)
            bbf = gtquadric.BoundingBoxFactor(box, self.calibration, X(instance.image_key), L(obj_id), bbox_noise)
            self.graph.add(bbf)


class IncrementalSLAM(SLAM):
    def __init__(self, intrinsics, prior_sigma, odom_sigma, bbox_sigma=[20] * 4) -> None:
        super().__init__(intrinsics, prior_sigma, odom_sigma, bbox_sigma=bbox_sigma)
        self.std_quadric = None
        self.isam = self.optimizer()
        self.local_estimate = gtsam.Values()

    def make_graph(self, instances: Instances, add_landmarks=True, add_odom_noise=True, add_meas_noise=True):
        raise AttributeError

    def optimizer(self):
        # create isam optimizer 
        opt_params = gtsam.ISAM2DoglegParams()
        # opt_params.setVerbose(True)
        # opt_params.setWildfireThreshold(1e-08)
        params = gtsam.ISAM2Params()
        params.setOptimizationParams(opt_params)
        params.setEnableRelinearization(True)
        params.setRelinearizeThreshold(0.01)
        params.setRelinearizeSkip(1)
        params.setCacheLinearizedFactors(False)
        params.setFactorization('QR')
        # params.setEnablePartialRelinearizationCheck(True)
        # params.setEnableDetailedResults(True)
        isam = gtsam.ISAM2(params)

        return isam

    def solve(self, instances, add_odom_noise):
        # create storage for traj/map estimates
        current_trajectory = {}
        current_quadrics = {}

        # store quadrics until they have been viewed enough times to be constrained (>3)
        unconstrained_quadrics = {}

        wh_quadric = {q: [] for q in instances.bbox_ids}
        # Compute sum of width and height for each quadric using ALL bboxes
        for sample in instances:
            w_h_sum = (sample.bbox[:, 2:] - sample.bbox[:, :2]).sum(axis=1)
            for key, wh in zip(sample.object_key, w_h_sum):
                wh_quadric[key].append(wh)

        self.std_quadric = {q: gtsam.noiseModel.Diagonal.Sigmas(np.array([np.std(wh_quadric[q])] * 4, dtype=float))
                            for q in wh_quadric.keys()}

        step = 1
        counter = 0
        p_counter = 0

        gt_values = instances.toValues()

        # Params to filter bbox close to image boundaries
        image_bounds = gtquadric.AlignedBox2(0, 0, 640, 480)
        filter_pixels = 15
        filter_bounds = image_bounds.vector() + np.array([1, 1, -1, -1]) * filter_pixels
        filter_bounds = gtquadric.AlignedBox2(filter_bounds)

        for i, instance in enumerate(instances):
            if i == 0:
                curr_key = instance.image_key
                curr_pose = instance.pose
                prior_factor = gtsam.PriorFactorPose3(X(curr_key), curr_pose, self.prior_noise)
                self.local_estimate.insert(X(curr_key), curr_pose)
                self.graph.add(prior_factor)

            # else:
            #     curr_pose = instance.pose
            #     curr_key = instance.image_key
            #     previous_pose = instances[prev_key].pose
            #     if add_odom_noise:
            #         relative_pose_true = previous_pose.between(curr_pose)
            #         relative_rpy_xyz = np.hstack((relative_pose_true.rotation().rpy(),
            #                                       relative_pose_true.translation()))
            #         odom = np.random.multivariate_normal(relative_rpy_xyz,
            #                                              self.odometry_noise.covariance())
            #         odom = gtsam.Pose3(gtsam.Rot3.RzRyRx(odom[:3]), odom[3:6].reshape(-1, 1))
            #         curr_pose = previous_pose.compose(odom)
            #
            #     odom = previous_pose.between(curr_pose)
            #
            #     # compound odometry to global pose
            #     previous_pose = current_trajectory[prev_key]
            #     curr_pose = previous_pose.compose(odom)  # current pose in world frame
            #
            #     # add pose estimate to values and current estimateo (for initialization)
            #     self.local_estimate.insert(X(curr_key), curr_pose)
            #
            #     # add odometry factor to graph
            #     odom_factor = gtsam.BetweenFactorPose3(X(prev_key), X(curr_key), odom, self.odometry_noise)
            #     self.graph.add(odom_factor)

            else:
                curr_pose = instance.pose
                curr_key = instance.image_key
                previous_pose = instances[prev_key].pose
                # previous_pose = current_trajectory[prev_key]
                # print("Before noise")
                # print(curr_pose.rotation().rpy())
                # print(curr_pose.translation())
                if add_odom_noise:
                    noise = np.random.multivariate_normal(np.zeros(6), self.odometry_noise.covariance())
                    relative_pose_true = previous_pose.between(curr_pose)
                    curr_pose = previous_pose.compose(relative_pose_true.compose(relative_pose_true.Expmap(noise)))
                    # print("After noise")
                    # print(curr_pose.rotation().rpy())
                    # print(curr_pose.translation())
                odom = previous_pose.between(curr_pose)

                # compound odometry to global pose
                previous_pose = current_trajectory[prev_key]
                curr_pose = previous_pose.compose(odom)  # current pose in world frame
                # print('Weird change')
                # print(curr_pose.rotation().rpy())
                # print(curr_pose.translation())

                # add pose estimate to values and current estimateo (for initialization)
                self.local_estimate.insert(X(curr_key), curr_pose)

                # add odometry factor to graph
                odom_factor = gtsam.BetweenFactorPose3(X(prev_key), X(curr_key), odom, self.odometry_noise)
                self.graph.add(odom_factor)

                # print("add factor betweeen {} and {}".format(prev_key, curr_key))

            prev_key = curr_key

            self.cam_ids.append(curr_key)

            current_trajectory[curr_key] = curr_pose

            boxes = instance.bbox  # bbox of current frame
            # associate boxes -> quadrics 
            associated_keys = instance.object_key
            # print(associated_keys)
            # wrap boxes with keys 
            associated_boxes = []
            for box, quadric_key in zip(boxes, associated_keys):
<<<<<<< HEAD
                # if (quadric_key == 13 or quadric_key == 2 or quadric_key == 4) and counter >= 0 and filter_bounds.contains(gtquadric.AlignedBox2(*box)):
                if counter >= 0 and filter_bounds.contains(gtquadric.AlignedBox2(*box)):
                    counter = 0
                    associated_boxes.append({
                        'box': box,
                        'quadric_key': quadric_key,
                        'pose_key': curr_key,
                    })
            counter += 1
            uncontrained_quadrics_keys = unconstrained_quadrics.keys()
=======
                associated_boxes.append({
                    'box': box,
                    'quadric_key': quadric_key,
                    'pose_key': curr_key,
                })

            unconstrained_quadrics_keys = unconstrained_quadrics.keys()
>>>>>>> 28bace72

            # initialize new landmarks
            new_boxes = [f for f in associated_boxes if f['quadric_key'] not in current_quadrics.keys()]
            old_boxes = [f for f in associated_boxes if f['quadric_key'] in current_quadrics.keys()]
            for detection in new_boxes:
                quadric_key = detection['quadric_key']
                if quadric_key in unconstrained_quadrics_keys:
                    unconstrained_quadrics[quadric_key].append(detection)
                else:
                    unconstrained_quadrics[quadric_key] = [detection]

            # add initialized landmarks to values (if constrained)
            temp_dir = unconstrained_quadrics.copy()
            for quadric_key in unconstrained_quadrics_keys:
                quadric_measurements = unconstrained_quadrics[quadric_key]
                if len(quadric_measurements) > 5:
                    # quadric = initialize_quadric(quadric_measurements, current_trajectory, self.calibration)
                    quadric = gtquadric.ConstrainedDualQuadric.getFromValues(gt_values, L(quadric_key))
                    quadric.addToValues(self.local_estimate, L(quadric_key))
                    current_quadrics[quadric_key] = quadric
                    for measurement in quadric_measurements:
                        box = measurement['box']
                        box = gtquadric.AlignedBox2(*box)
                        quadric_key = measurement['quadric_key']
                        pose_key = measurement['pose_key']
                        # bbf = gtquadric.BoundingBoxFactor(box, self.calibration, X(pose_key), L(quadric_key),
                        #                                   self.bbox_noise, "STANDARD")
                        bbf = gtquadric.BoundingBoxFactor(box, self.calibration, X(pose_key), L(quadric_key),
                                                          self.std_quadric[quadric_key], "STANDARD")
                        self.graph.add(bbf)
                        # Add Prior factor to landmarks seen during pose X(0)
                        # if pose_key == 0:
                        #     point_noise = gtsam.noiseModel.Isotropic.Sigma(3, 0.1)
                        #     q_prior = gtsam.PriorFactorPoint3(L(quadric_key), quadric.centroid(), point_noise)
                        #     self.graph.add(q_prior)
                    temp_dir.pop(quadric_key)

            unconstrained_quadrics = temp_dir
            # add measurements to graph if quadric is initialized and constrained
            current_quadrics_keys = current_quadrics.keys()
            for detection in old_boxes:
                box = detection['box']
                box = gtquadric.AlignedBox2(*box)
                quadric_key = detection['quadric_key']
                pose_key = detection['pose_key']
                bbf = gtquadric.BoundingBoxFactor(box, self.calibration, X(pose_key), L(quadric_key),
                                                  self.std_quadric[quadric_key], "STANDARD")
                self.graph.add(bbf)

            # print(current_quadrics)
            # add local graph and estimate to isam
            # print(self.graph)


            # draw the current object detections
            if len(current_quadrics) != 0:
                image_path = instance.image_path
                image_path = "/".join(["data"] + image_path.split('/')[-2:])
                image = cv2.imread(image_path)
                drawing = CV2Drawing(image)
                for frame in associated_boxes:
                    text = '{}'.format(frame['quadric_key'])
                    drawing.box_and_text(gtquadric.AlignedBox2(*frame['box']), (0, 0, 255), text, (0, 0, 0))

                # visualize current view into map
                camera_pose = current_trajectory[max(current_trajectory.keys())]
                for quadric in current_quadrics.values():
                    drawing.quadric(camera_pose, quadric, self.calibration, (255, 0, 255))
                cv2.imshow('current view', image)
                # cv2.waitKey(0)

            self.isam.update(self.graph, self.local_estimate)
            self.isam.update()
            estimate = self.isam.calculateEstimate()
            # self.graph.saveGraph('current.dot', estimate)
            # self.isam.saveGraph('test.dot') # This is a clique graph
            # self.isam.marginalCovariance(X(1)) # Get covariance
            # self.isam.getFactorsUnsafe()
            # print(self.isam.getDelta())


            # Report all current state estimates from the iSAM2 optimization.
            if p_counter >= 20:
                p_counter = 0
                report_on_progress(self.isam, estimate, curr_key, pose_each=20)
            p_counter += 1
            # clear graph/estimate
            self.graph.resize(0)
            self.local_estimate.clear()

            # update the estimated quadrics and trajectory
            for j in range(len(estimate.keys())):
                key = estimate.keys()[j]
                if chr(gtsam.symbolChr(key)) == 'l':
                    quadric = gtquadric.ConstrainedDualQuadric.getFromValues(estimate, key)
                    current_quadrics[gtsam.symbolIndex(key)] = quadric
                elif chr(gtsam.symbolChr(key)) == 'x':
                    current_trajectory[gtsam.symbolIndex(key)] = estimate.atPose3(key)

            step += 1
            print(step)
            print(self.evaluate(gt_values, estimate))

        return estimate

    def evaluate(self, gt, results):
        gt_cam = []
        esti_cam = []
        for i in range(len(results.keys())):
            key = results.keys()[i]
            if chr(gtsam.symbolChr(key)) == 'x':
                gt_cam.append(gt.atPose3(key).translation())
                esti_cam.append(results.atPose3(key).translation())
        cam_rmse = np.array(
            [np.linalg.norm(gt_pose - esti_pose) for gt_pose, esti_pose in zip(gt_cam, esti_cam)]).mean()

        return {"Cam RMSE": cam_rmse}


import matplotlib.pyplot as plt
import gtsam.utils.plot as gtsam_plot


def report_on_progress(graph: gtsam.ISAM2, current_estimate: gtsam.Values,
                       key: int, pose_each: int = 10):
    """Print and plot incremental progress of the robot for 2D Pose SLAM using iSAM2."""

    # Print the current estimates computed using iSAM2.
    # print("*"*50 + f"\nInference after State {key+1}:\n")
    # print(current_estimate)

    # Compute the marginals for all states in the graph.
    # marginals = gtsam.Marginals(graph, current_estimate)

    # Plot the newly updated iSAM2 inference.
    fig = plt.figure(0)
    axes = fig.gca(projection='3d')
    plt.cla()

    # update the estimated quadrics and trajectory
    pose_counter = 0
    for j in range(len(current_estimate.keys())):
        key = current_estimate.keys()[j]
        if chr(gtsam.symbolChr(key)) == 'l':
            quadric = gtquadric.ConstrainedDualQuadric.getFromValues(current_estimate, key)
            # This covariance is huge!
            # gtsam_plot.plot_pose3(0, quadric.pose(), 0.35,
            #                       graph.marginalCovariance(key))
            gtsam_plot.plot_pose3(0, quadric.pose(), 0.1)
            # print('Added new Quadric!!!')
            evals = np.linalg.eigvals(graph.marginalCovariance(key))
            print("Max {} and Min {} Eigen values".format(np.max(evals), np.min(evals)))
            # print(evals)
            # print(np.linalg.det(graph.marginalCovariance(key)))
        elif chr(gtsam.symbolChr(key)) == 'x':
            if pose_counter % pose_each == 0:
                gtsam_plot.plot_pose3(0, current_estimate.atPose3(key), 0.5,
                                      graph.marginalCovariance(key))
                # gtsam_plot.plot_pose3(0, current_estimate.atPose3(key), 0.35)
                pose_counter = 1
                # print('Added new pose!!!')
                # print(graph.marginalCovariance(key))
            pose_counter += 1

    axes.set_xlim3d(-2, 3)
    axes.set_ylim3d(-2, 3)
    axes.set_zlim3d(0, 2)
    plt.pause(0.1)<|MERGE_RESOLUTION|>--- conflicted
+++ resolved
@@ -300,7 +300,6 @@
             # wrap boxes with keys 
             associated_boxes = []
             for box, quadric_key in zip(boxes, associated_keys):
-<<<<<<< HEAD
                 # if (quadric_key == 13 or quadric_key == 2 or quadric_key == 4) and counter >= 0 and filter_bounds.contains(gtquadric.AlignedBox2(*box)):
                 if counter >= 0 and filter_bounds.contains(gtquadric.AlignedBox2(*box)):
                     counter = 0
@@ -310,16 +309,7 @@
                         'pose_key': curr_key,
                     })
             counter += 1
-            uncontrained_quadrics_keys = unconstrained_quadrics.keys()
-=======
-                associated_boxes.append({
-                    'box': box,
-                    'quadric_key': quadric_key,
-                    'pose_key': curr_key,
-                })
-
             unconstrained_quadrics_keys = unconstrained_quadrics.keys()
->>>>>>> 28bace72
 
             # initialize new landmarks
             new_boxes = [f for f in associated_boxes if f['quadric_key'] not in current_quadrics.keys()]
